--- conflicted
+++ resolved
@@ -20,12 +20,7 @@
     filename = os.path.join(
         os.path.dirname(__file__), "data", "3jar_monomer_bfm1_ps5_28.mrc"
     )
-<<<<<<< HEAD
-    # return cs.ElectronCloud.from_file(filename, resolution=5.32)
     return cs.VoxelGrid.from_file(filename)
-=======
-    return cs.ElectronGrid.from_file(filename)
->>>>>>> 3467cd88
 
 
 @pytest.fixture
@@ -112,6 +107,7 @@
         filters=filters,
     )
 
+
 @pytest.fixture
 def test_image(noisy_model):
     return noisy_model()
@@ -125,5 +121,5 @@
         state=state,
         filters=filters,
         masks=masks,
-        observed=test_image
+        observed=test_image,
     )