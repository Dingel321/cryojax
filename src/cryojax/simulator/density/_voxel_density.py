--- conflicted
+++ resolved
@@ -7,13 +7,10 @@
 import equinox as eqx
 
 from abc import abstractmethod
-<<<<<<< HEAD
 from typing import Any, Type, Tuple
+from typing import Any, Type, ClassVar
 import jax
 import jax.numpy as jnp
-=======
-from typing import Any, Type, ClassVar
->>>>>>> 51178221
 from jaxtyping import Float, Array
 from equinox import AbstractVar
 
@@ -180,36 +177,21 @@
             coords, a_vals, b_vals, coordinates_3d
         )
 
-        if real:
-            # Get the central z slice of the coordinate system
-            z_plane_coordinates = jnp.expand_dims(
-                coordinates_3d[:, :, n_voxels_per_side[-1] // 2, :], axis=2
-            )
-            vdict = {
-                "weights": density,
-                "coordinates": z_plane_coordinates,
-                "voxel_size": voxel_size,
-                "is_real": True,
-            }
-            return cls(**vdict, **kwargs)
-        else:
-            # Build the Fourier grid and take the central slice.
-            fourier_space_density = rfftn(density)
-            frequency_grid = make_frequencies(
-                fourier_space_density.shape, voxel_size
-            )
-
-            z_plane_frequencies = jnp.expand_dims(
-                frequency_grid[:, :, 0, :], axis=2
-            )
-
-            vdict = {
-                "weights": fourier_space_density,
-                "coordinates": z_plane_frequencies,
-                "voxel_size": voxel_size,
-                "is_real": False,
-            }
-            return cls(**vdict, **kwargs)
+        fourier_space_density = rfftn(density)
+        frequency_grid = make_frequencies(
+            fourier_space_density.shape, voxel_size
+        )
+
+        z_plane_frequencies = jnp.expand_dims(
+            frequency_grid[:, :, 0, :], axis=2
+        )
+
+        vdict = {
+            "weights": fourier_space_density,
+            "coordinates": z_plane_frequencies,
+            "voxel_size": voxel_size,
+        }
+        return cls(**vdict, **kwargs)
 
 
 class VoxelCloud(Voxels):
