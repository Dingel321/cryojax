--- conflicted
+++ resolved
@@ -80,11 +80,7 @@
             self.amplitude_contrast_ratio,
             phase_shift,
         )
-<<<<<<< HEAD
-        return jnp.sin(phase_shifts)
-=======
         return jnp.sin(phase_shifts).at[0, 0].set(0.0)
->>>>>>> ceb1d113
 
 
 class AbstractOptics(Module, strict=True):
