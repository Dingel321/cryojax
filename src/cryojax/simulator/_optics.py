--- conflicted
+++ resolved
@@ -136,26 +136,11 @@
         N1, N2 = config.padded_shape
         frequency_grid = config.padded_frequency_grid_in_angstroms.get()
         # Compute the CTF
-<<<<<<< HEAD
-        if self.envelope is None:
-            ctf = self.ctf(frequency_grid, defocus_offset=defocus_offset)
-        else:
-            ctf = self.envelope(frequency_grid) * self.ctf(
-                frequency_grid, defocus_offset=defocus_offset
-            )
-        # ... compute the "contrast" as the CTF multiplied by the scattering potential
-        fourier_contrast_in_detector_plane = ctf * fourier_potential_in_exit_plane
-=======
         ctf = self.envelope(frequency_grid) * self.ctf(
             frequency_grid, defocus_offset=defocus_offset
         )
-        # ... approximate the wavefunction as the CTF multiplied by the scattering potential,
-        # plus an incident wave. need to make the approximation that the zero mode of the
-        # scattering potential is zero in order to approximate the wavefunction as real
-        fourier_wavefunction_in_detector_plane = (
-            ctf * fourier_potential_in_exit_plane.at[0, 0].set(1.0 * N1 * N2)
-        )
->>>>>>> a4d59b9c
+        # ... compute the "contrast" as the CTF multiplied by the scattering potential
+        fourier_contrast_in_detector_plane = ctf * fourier_potential_in_exit_plane
 
         return fourier_contrast_in_detector_plane
 
