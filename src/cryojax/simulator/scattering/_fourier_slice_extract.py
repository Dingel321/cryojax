"""
Scattering methods for the fourier slice theorem.
"""

from __future__ import annotations

__all__ = ["extract_slice", "FourierSliceExtract"]

from typing import Any, Optional

import jax.numpy as jnp
from jax.scipy.ndimage import map_coordinates

from ._scattering_model import ScatteringModel
from ..pose import Pose
from ..density import VoxelGrid
from ...core import field
from ...typing import (
    ComplexImage,
    ComplexVolume,
    VolumeCoords,
)
<<<<<<< HEAD
from ...utils import map_coordinates
=======
>>>>>>> daa95650


class FourierSliceExtract(ScatteringModel):
    """
    Scatter points to the image plane using the
    Fourier-projection slice theorem.

    Attributes ``order``, ``mode``, and ``cval``
    are passed to ``jax.scipy.map_coordinates``.
    """

    order: int = field(static=True, default=1)
    mode: str = field(static=True, default="wrap")
    cval: complex = field(static=True, default=0.0 + 0.0j)

<<<<<<< HEAD
    def scatter(
        self, density: VoxelGrid, pose: Optional[Pose] = None
    ) -> ComplexImage:
=======
    def scatter(self, density: VoxelGrid) -> ComplexImage:
>>>>>>> daa95650
        """
        Compute an image by sampling a slice in the
        rotated fourier transform and interpolating onto
        a uniform grid in the object plane.
        """
        return extract_slice(
            density.weights,
<<<<<<< HEAD
            density.coordinates,
            density.voxel_size,
=======
            density.frequency_slice,
>>>>>>> daa95650
            order=self.order,
            mode=self.mode,
            cval=self.cval,
        )


def extract_slice(
    weights: ComplexVolume,
<<<<<<< HEAD
    coordinates: VolumeCoords,
    voxel_size: Real_,
=======
    frequency_slice: VolumeCoords,
    order: int = 1,
>>>>>>> daa95650
    **kwargs: Any,
) -> ComplexImage:
    """
    Project and interpolate 3D volume point cloud
    onto imaging plane using the fourier slice theorem.

    Arguments
    ---------
    weights : shape `(N, N, N)`
        Density grid in fourier space.
    frequency_slice : shape `(N, N//2+1, 1, 3)`
        Frequency central slice coordinate system.
<<<<<<< HEAD
    voxel_size :
        The voxel_size of ``coordinates``.
    kwargs:
        Passed to ``cryojax.utils.interpolate.map_coordinates``.
=======
    order : int
        Spline order of interpolation. By default, ``1``.
    kwargs
        Keyword arguments passed to ``jax.scipy.ndimage.map_coordinates``.
>>>>>>> daa95650

    Returns
    -------
    projection : shape `(N, N//2+1)`
        The output image in fourier space.
    """
    N1, N2, N3 = weights.shape
<<<<<<< HEAD
    if not all([Ni == N1 for Ni in [N1, N2, N3]]):
        raise ValueError("Only cubic boxes are supported for fourier slice.")
    dx = voxel_size
    box_size = jnp.array([N1 * dx, N2 * dx, N3 * dx])
    # Need to convert to "array index coordinates".
    # Make coordinates dimensionless
    coordinates *= box_size
    # Interpolate on the upper half plane get the slice
    # z = N2 // 2 + 1
    # fourier_projection = map_coordinates(
    #    weights, coordinates[:, :z], **kwargs
    # )[..., 0]
    # Transform back to real space
    # fourier_projection = irfftn(fourier_projection, s=(N1, N2))
    #
=======
    N = N1
    if (N1, N2, N3) != (N, N, N):
        raise ValueError(
            "Only cubic boxes are supported for fourier slice theorem."
        )
    # Need to convert to logical coordinates, so make coordinates dimensionless
    grid_shape = jnp.asarray([N, N, N], dtype=float)
    frequency_slice *= grid_shape
    # Convert arguments to map_coordinates convention and compute
    k_x, k_y, k_z = jnp.transpose(frequency_slice, axes=[3, 0, 1, 2])
    projection = map_coordinates(weights, (k_x, k_y, k_z), order, **kwargs)[
        :, :, 0
    ]
>>>>>>> daa95650

    return projection<|MERGE_RESOLUTION|>--- conflicted
+++ resolved
@@ -6,13 +6,12 @@
 
 __all__ = ["extract_slice", "FourierSliceExtract"]
 
-from typing import Any, Optional
+from typing import Any
 
 import jax.numpy as jnp
 from jax.scipy.ndimage import map_coordinates
 
 from ._scattering_model import ScatteringModel
-from ..pose import Pose
 from ..density import VoxelGrid
 from ...core import field
 from ...typing import (
@@ -20,10 +19,6 @@
     ComplexVolume,
     VolumeCoords,
 )
-<<<<<<< HEAD
-from ...utils import map_coordinates
-=======
->>>>>>> daa95650
 
 
 class FourierSliceExtract(ScatteringModel):
@@ -39,13 +34,7 @@
     mode: str = field(static=True, default="wrap")
     cval: complex = field(static=True, default=0.0 + 0.0j)
 
-<<<<<<< HEAD
-    def scatter(
-        self, density: VoxelGrid, pose: Optional[Pose] = None
-    ) -> ComplexImage:
-=======
     def scatter(self, density: VoxelGrid) -> ComplexImage:
->>>>>>> daa95650
         """
         Compute an image by sampling a slice in the
         rotated fourier transform and interpolating onto
@@ -53,12 +42,7 @@
         """
         return extract_slice(
             density.weights,
-<<<<<<< HEAD
-            density.coordinates,
-            density.voxel_size,
-=======
             density.frequency_slice,
->>>>>>> daa95650
             order=self.order,
             mode=self.mode,
             cval=self.cval,
@@ -67,13 +51,8 @@
 
 def extract_slice(
     weights: ComplexVolume,
-<<<<<<< HEAD
-    coordinates: VolumeCoords,
-    voxel_size: Real_,
-=======
     frequency_slice: VolumeCoords,
     order: int = 1,
->>>>>>> daa95650
     **kwargs: Any,
 ) -> ComplexImage:
     """
@@ -86,17 +65,10 @@
         Density grid in fourier space.
     frequency_slice : shape `(N, N//2+1, 1, 3)`
         Frequency central slice coordinate system.
-<<<<<<< HEAD
-    voxel_size :
-        The voxel_size of ``coordinates``.
-    kwargs:
-        Passed to ``cryojax.utils.interpolate.map_coordinates``.
-=======
     order : int
         Spline order of interpolation. By default, ``1``.
     kwargs
         Keyword arguments passed to ``jax.scipy.ndimage.map_coordinates``.
->>>>>>> daa95650
 
     Returns
     -------
@@ -104,23 +76,6 @@
         The output image in fourier space.
     """
     N1, N2, N3 = weights.shape
-<<<<<<< HEAD
-    if not all([Ni == N1 for Ni in [N1, N2, N3]]):
-        raise ValueError("Only cubic boxes are supported for fourier slice.")
-    dx = voxel_size
-    box_size = jnp.array([N1 * dx, N2 * dx, N3 * dx])
-    # Need to convert to "array index coordinates".
-    # Make coordinates dimensionless
-    coordinates *= box_size
-    # Interpolate on the upper half plane get the slice
-    # z = N2 // 2 + 1
-    # fourier_projection = map_coordinates(
-    #    weights, coordinates[:, :z], **kwargs
-    # )[..., 0]
-    # Transform back to real space
-    # fourier_projection = irfftn(fourier_projection, s=(N1, N2))
-    #
-=======
     N = N1
     if (N1, N2, N3) != (N, N, N):
         raise ValueError(
@@ -134,6 +89,5 @@
     projection = map_coordinates(weights, (k_x, k_y, k_z), order, **kwargs)[
         :, :, 0
     ]
->>>>>>> daa95650
 
     return projection