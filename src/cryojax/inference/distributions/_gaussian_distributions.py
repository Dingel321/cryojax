"""
Image formation models simulated from gaussian noise distributions.
"""

from typing import Optional
from typing_extensions import override
from equinox import field

import numpy as np
import jax.random as jr
import jax.numpy as jnp
from jaxtyping import PRNGKeyArray

from ._distribution import AbstractDistribution
from ...image.operators import FourierOperatorLike, Constant
from ...simulator import AbstractPipeline
from ...typing import Real_, Image, ComplexImage


class IndependentFourierGaussian(AbstractDistribution, strict=True):
    r"""A gaussian noise model, where each fourier mode is independent.

    This computes the likelihood in Fourier space,
    so that the variance to be an arbitrary noise power spectrum.

<<<<<<< HEAD
    Attributes
    ----------
    variance :
        The gaussian variance function.
=======
    **Attributes:**

    - `pipeline`: The image formation model.

    - `variance`: The variance of each fourier mode.

    - `contrast_scale`: The standard deviation of an image simulated
                        from `pipeline`, excluding the noise.
>>>>>>> ceb1d113
    """

    pipeline: AbstractPipeline
    variance: FourierOperatorLike
    contrast_scale: Real_ = field(converter=jnp.asarray)

    def __init__(
        self,
        pipeline: AbstractPipeline,
        variance: Optional[FourierOperatorLike] = None,
        contrast_scale: Optional[Real_] = None,
    ):
        self.pipeline = pipeline
        self.variance = variance or Constant(1.0)
        self.contrast_scale = contrast_scale or jnp.asarray(1.0)

    @override
<<<<<<< HEAD
    def sample(self, key: PRNGKeyArray, **kwargs: Any) -> RealImage:
        """Sample from the Gaussian noise model."""
        N_pix = np.prod(self.pipeline.integrator.config.padded_shape)
        freqs = self.pipeline.integrator.config.padded_frequency_grid_in_angstroms.get()
        # Compute the zero mean variance and scale up to be independent of the number of pixels
        std = jnp.sqrt(N_pix * self.variance(freqs))
        noise = std * jr.normal(key, shape=freqs.shape[0:-1]).at[0, 0].set(0.0)
        image = self.contrast_scale * self.pipeline.render(
            view_cropped=False, get_real=False
        )
        return self.pipeline.crop_and_apply_operators(image + noise, **kwargs)
=======
    def render(self, *, get_real: bool = True) -> Image:
        """Render the image formation model."""
        return self.contrast_scale * self.pipeline.render(
            normalize=True, get_real=get_real
        )
>>>>>>> ceb1d113

    @override
    def sample(self, key: PRNGKeyArray, *, get_real: bool = True) -> Image:
        """Sample from the gaussian noise model."""
        N_pix = np.prod(self.pipeline.integrator.config.padded_shape)
        freqs = self.pipeline.integrator.config.padded_frequency_grid_in_angstroms.get()
        # Compute the zero mean variance and scale up to be independent of the number of pixels
        std = jnp.sqrt(N_pix * self.variance(freqs))
        noise = self.pipeline.crop_and_apply_operators(
            std * jr.normal(key, shape=freqs.shape[0:-1]).at[0, 0].set(0.0),
            get_real=get_real,
        )
        image = self.render(get_real=get_real)
        return image + noise

    @override
    def log_likelihood(self, observed: ComplexImage) -> Real_:
        """Evaluate the log-likelihood of the gaussian noise model.

        **Arguments:**

        `observed` : The observed data in fourier space. `observed.shape`
                     must match `ImageConfig.padded_shape`.
        """
<<<<<<< HEAD
        pipeline = self.pipeline
        N_pix = np.prod(self.pipeline.integrator.config.padded_shape)
        padded_freqs = (
            pipeline.integrator.config.padded_frequency_grid_in_angstroms.get()
        )
        freqs = pipeline.integrator.config.frequency_grid_in_angstroms.get()
        if observed.shape != padded_freqs.shape[:-1]:
            raise ValueError("Shape of observed must match ImageConfig.padded_shape")
        # Compute the variance and scale up to be independent of the number of pixels
        variance = N_pix * self.variance(freqs)
        # Get residuals
        simulated = self.contrast_scale * pipeline.render(
            view_cropped=False, get_real=False
        )
        residuals = simulated - observed
        # Apply filters, crop, and mask
        residuals = pipeline.crop_and_apply_operators(residuals, get_real=False)
=======
        N_pix = np.prod(self.pipeline.integrator.config.padded_shape)
        freqs = self.pipeline.integrator.config.frequency_grid_in_angstroms.get()
        # Compute the variance and scale up to be independent of the number of pixels
        variance = N_pix * self.variance(freqs)
        # Create simulated data
        simulated = self.render(get_real=False)
        # Compute residuals
        residuals = simulated - observed
>>>>>>> ceb1d113
        # Compute standard normal random variables
        squared_standard_normal_per_mode = jnp.abs(residuals) ** 2 / (2 * variance)
        # Compute the log-likelihood for each fourier mode. Divide by the
        # number of pixels so that the likelihood is a sum over pixels in
        # real space (parseval's theorem)
        log_likelihood_per_mode = (
            squared_standard_normal_per_mode - jnp.log(2 * jnp.pi * variance) / 2
        ) / N_pix
        # Compute log-likelihood, throwing away the zero mode. Need to take care
        # to compute the loss function in fourier space for a real-valued function.
        log_likelihood = -1.0 * (
            jnp.sum(log_likelihood_per_mode[1:, 0])
            + 2 * jnp.sum(log_likelihood_per_mode[:, 1:])
        )

        return log_likelihood<|MERGE_RESOLUTION|>--- conflicted
+++ resolved
@@ -23,12 +23,6 @@
     This computes the likelihood in Fourier space,
     so that the variance to be an arbitrary noise power spectrum.
 
-<<<<<<< HEAD
-    Attributes
-    ----------
-    variance :
-        The gaussian variance function.
-=======
     **Attributes:**
 
     - `pipeline`: The image formation model.
@@ -37,7 +31,6 @@
 
     - `contrast_scale`: The standard deviation of an image simulated
                         from `pipeline`, excluding the noise.
->>>>>>> ceb1d113
     """
 
     pipeline: AbstractPipeline
@@ -55,25 +48,11 @@
         self.contrast_scale = contrast_scale or jnp.asarray(1.0)
 
     @override
-<<<<<<< HEAD
-    def sample(self, key: PRNGKeyArray, **kwargs: Any) -> RealImage:
-        """Sample from the Gaussian noise model."""
-        N_pix = np.prod(self.pipeline.integrator.config.padded_shape)
-        freqs = self.pipeline.integrator.config.padded_frequency_grid_in_angstroms.get()
-        # Compute the zero mean variance and scale up to be independent of the number of pixels
-        std = jnp.sqrt(N_pix * self.variance(freqs))
-        noise = std * jr.normal(key, shape=freqs.shape[0:-1]).at[0, 0].set(0.0)
-        image = self.contrast_scale * self.pipeline.render(
-            view_cropped=False, get_real=False
-        )
-        return self.pipeline.crop_and_apply_operators(image + noise, **kwargs)
-=======
     def render(self, *, get_real: bool = True) -> Image:
         """Render the image formation model."""
         return self.contrast_scale * self.pipeline.render(
             normalize=True, get_real=get_real
         )
->>>>>>> ceb1d113
 
     @override
     def sample(self, key: PRNGKeyArray, *, get_real: bool = True) -> Image:
@@ -98,25 +77,6 @@
         `observed` : The observed data in fourier space. `observed.shape`
                      must match `ImageConfig.padded_shape`.
         """
-<<<<<<< HEAD
-        pipeline = self.pipeline
-        N_pix = np.prod(self.pipeline.integrator.config.padded_shape)
-        padded_freqs = (
-            pipeline.integrator.config.padded_frequency_grid_in_angstroms.get()
-        )
-        freqs = pipeline.integrator.config.frequency_grid_in_angstroms.get()
-        if observed.shape != padded_freqs.shape[:-1]:
-            raise ValueError("Shape of observed must match ImageConfig.padded_shape")
-        # Compute the variance and scale up to be independent of the number of pixels
-        variance = N_pix * self.variance(freqs)
-        # Get residuals
-        simulated = self.contrast_scale * pipeline.render(
-            view_cropped=False, get_real=False
-        )
-        residuals = simulated - observed
-        # Apply filters, crop, and mask
-        residuals = pipeline.crop_and_apply_operators(residuals, get_real=False)
-=======
         N_pix = np.prod(self.pipeline.integrator.config.padded_shape)
         freqs = self.pipeline.integrator.config.frequency_grid_in_angstroms.get()
         # Compute the variance and scale up to be independent of the number of pixels
@@ -125,7 +85,6 @@
         simulated = self.render(get_real=False)
         # Compute residuals
         residuals = simulated - observed
->>>>>>> ceb1d113
         # Compute standard normal random variables
         squared_standard_normal_per_mode = jnp.abs(residuals) ** 2 / (2 * variance)
         # Compute the log-likelihood for each fourier mode. Divide by the
