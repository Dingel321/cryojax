"""
Routines for loading voxel-based electron densities.
"""

from __future__ import annotations

__all__ = ["load_mrc", "load_voxel_cloud", "load_fourier_grid"]

import os
import numpy as np
import jax
import jax.numpy as jnp
<<<<<<< HEAD
from jax import grad, jit, vmap
from jax.config import config
from jaxtyping import Array
=======
>>>>>>> deaf2402
from typing import Any
from ..utils import fftn, pad, make_frequencies, flatten_and_coordinatize
from ._mrc import load_mrc


def load_voxel_cloud(filename: str, **kwargs: Any) -> dict[str, Any]:
    """
    Read a 3D template on a cartesian grid
    to a point cloud.

    This is used to instantiate ``cryojax.simulator.VoxelCloud``.

    Parameters
    ----------
    filename : `str`
        Path to template.
    kwargs :
        Keyword arguments passed to
        ``cryojax.utils.coordinates.flatten_and_coordinatize``.

    Returns
    -------
    cloud : `dict`
        Electron density in a point cloud representation,
        generated from a 3D voxel template. By default,
        voxels with zero density are masked.
    """
    # Load template
    filename = os.path.abspath(filename)
    template, voxel_size = load_mrc(filename)
    # Change how template sits in the box to match cisTEM
    # Ideally we would have this read in from the MRC and be the
    # same for all I/O methods. However, the algorithms used all
    # have their own xyz conventions. This is made to match
    # jax-finufft.
    template = jnp.transpose(template, axes=[1, 2, 0])
    # Load flattened density and coordinates
    density, coordinates = flatten_and_coordinatize(
        template, voxel_size, **kwargs
    )
    # Gather fields to instantiate an ElectronCloud
    cloud = dict(
        weights=density, coordinates=coordinates, voxel_size=voxel_size
    )

    return cloud


def load_fourier_grid(filename: str, pad_scale: float = 1.0) -> dict[str, Any]:
    """
    Read a 3D template in Fourier space on a cartesian grid.

    This is used to instantiate ``cryojax.simulator.VoxelGrid``.

    Parameters
    ----------
    filename : `str`
        Path to template.

    Returns
    -------
    voxels : `dict`
        3D electron density in a 3D voxel grid representation.
        Instantiates a ``cryojax.simulator.ElectronGrid``
    """
    # Load template
    filename = os.path.abspath(filename)
    template, voxel_size = load_mrc(filename)
    # Change how template sits in box to match cisTEM
    template = jnp.transpose(template, axes=[2, 1, 0])
    # Pad template
    padded_shape = tuple([int(s * pad_scale) for s in template.shape])
    template = pad(template, padded_shape)
    # Load density and coordinates
    density = fftn(template)
    coordinates = make_frequencies(template.shape, voxel_size)
    # Get central z slice
    coordinates = jnp.expand_dims(coordinates[:, :, 0, :], axis=2)
    # Gather fields to instantiate an ElectronGrid
    voxels = dict(
        weights=density, coordinates=coordinates, voxel_size=voxel_size
    )

<<<<<<< HEAD
    return voxels
=======
    return voxels


def load_mrc(filename: str) -> tuple[np.ndarray, float]:
    """
    Read MRC data to ``numpy`` array.

    Parameters
    ----------
    filename : `str`
        Path to data.

    Returns
    -------
    data : `ArrayLike`, shape `(N1, N2, N3)` or `(N1, N2)`
        Model in cartesian coordinates.
    voxel_size : `ArrayLike`, shape `(3,)` or `(2,)`
        The voxel_size in each dimension, stored
        in the MRC file.
    """
    # Read MRC
    with mrcfile.open(filename) as mrc:
        data = np.asarray(mrc.data, dtype=float)
        if data.ndim == 2:
            voxel_size = np.asarray(
                [mrc.voxel_size.x, mrc.voxel_size.y], dtype=float
            )
        elif data.ndim == 3:
            voxel_size = np.asarray(
                [mrc.voxel_size.x, mrc.voxel_size.y, mrc.voxel_size.z],
                dtype=float,
            )
        else:
            raise NotImplementedError(
                "MRC files with 2D and 3D data are supported."
            )

    assert all(
        voxel_size != np.zeros(data.ndim)
    ), "MRC file must set the voxel size."
    assert all(
        voxel_size == voxel_size[0]
    ), "Voxel size must be same in all dimensions."

    return data, float(voxel_size[0])
>>>>>>> deaf2402
<|MERGE_RESOLUTION|>--- conflicted
+++ resolved
@@ -7,15 +7,7 @@
 __all__ = ["load_mrc", "load_voxel_cloud", "load_fourier_grid"]
 
 import os
-import numpy as np
-import jax
 import jax.numpy as jnp
-<<<<<<< HEAD
-from jax import grad, jit, vmap
-from jax.config import config
-from jaxtyping import Array
-=======
->>>>>>> deaf2402
 from typing import Any
 from ..utils import fftn, pad, make_frequencies, flatten_and_coordinatize
 from ._mrc import load_mrc
@@ -99,52 +91,4 @@
         weights=density, coordinates=coordinates, voxel_size=voxel_size
     )
 
-<<<<<<< HEAD
-    return voxels
-=======
-    return voxels
-
-
-def load_mrc(filename: str) -> tuple[np.ndarray, float]:
-    """
-    Read MRC data to ``numpy`` array.
-
-    Parameters
-    ----------
-    filename : `str`
-        Path to data.
-
-    Returns
-    -------
-    data : `ArrayLike`, shape `(N1, N2, N3)` or `(N1, N2)`
-        Model in cartesian coordinates.
-    voxel_size : `ArrayLike`, shape `(3,)` or `(2,)`
-        The voxel_size in each dimension, stored
-        in the MRC file.
-    """
-    # Read MRC
-    with mrcfile.open(filename) as mrc:
-        data = np.asarray(mrc.data, dtype=float)
-        if data.ndim == 2:
-            voxel_size = np.asarray(
-                [mrc.voxel_size.x, mrc.voxel_size.y], dtype=float
-            )
-        elif data.ndim == 3:
-            voxel_size = np.asarray(
-                [mrc.voxel_size.x, mrc.voxel_size.y, mrc.voxel_size.z],
-                dtype=float,
-            )
-        else:
-            raise NotImplementedError(
-                "MRC files with 2D and 3D data are supported."
-            )
-
-    assert all(
-        voxel_size != np.zeros(data.ndim)
-    ), "MRC file must set the voxel size."
-    assert all(
-        voxel_size == voxel_size[0]
-    ), "Voxel size must be same in all dimensions."
-
-    return data, float(voxel_size[0])
->>>>>>> deaf2402
+    return voxels